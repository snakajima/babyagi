--- conflicted
+++ resolved
@@ -49,24 +49,16 @@
 
 To use the script, you will need to follow these steps:
 
-<<<<<<< HEAD
-1. Install the required packages: `pip install -r requirements.txt`
-2. Copy the .env.example file to .env: `cp .env.example .env`. This is where you will set the following variables.
-3. Set your OpenAI and Pinecone API keys in the OPENAI_API_KEY, OPENAPI_API_MODEL, and PINECONE_API_KEY variables.
-4. Set the Pinecone environment in the PINECONE_ENVIRONMENT variable.
-5. Set the name of the table where the task results will be stored in the TABLE_NAME variable.
-6. (Optional) Set the name of the BabyAGI instance in the BABY_NAME variable.
-=======
 1. Clone the repository via `git clone https://github.com/yoheinakajima/babyagi.git` and `cd` into the cloned repository.
 2. Install the required packages: `pip install -r requirements.txt`
 3. Copy the .env.example file to .env: `cp .env.example .env`. This is where you will set the following variables.
 4. Set your OpenAI and Pinecone API keys in the OPENAI_API_KEY, OPENAPI_API_MODEL, and PINECONE_API_KEY variables.
 5. Set the Pinecone environment in the PINECONE_ENVIRONMENT variable.
 6. Set the name of the table where the task results will be stored in the TABLE_NAME variable.
->>>>>>> 74c8bf5c
-7. (Optional) Set the objective of the task management system in the OBJECTIVE variable.
-8. (Optional) Set the first task of the system in the INITIAL_TASK variable.
-9. Run the script.
+7. (Optional) Set the name of the BabyAGI instance in the BABY_NAME variable.
+8. (Optional) Set the objective of the task management system in the OBJECTIVE variable.
+9. (Optional) Set the first task of the system in the INITIAL_TASK variable.
+10. Run the script.
 
 All optional values above can also be specified on the command line.
 
